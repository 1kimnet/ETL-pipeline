# etl/utils/naming.py
"""Helpers that turn arbitrary text into safe file or ArcGIS feature-class names."""

from __future__ import annotations

import re
from typing import Final

from .sanitize import slugify  # central helper keeps hyphens for readability

_ILLEGAL_ARCGIS: Final = re.compile(r"[^A-Za-z0-9_]")   # stricter pattern
<<<<<<< HEAD
_ARCGIS_MAX_LEN: Final = 128                             # FGDB feature class limit
=======
_ARCGIS_MAX_LEN: Final = 160                             # FGDB feature class limit
>>>>>>> a0e2f152

# ---------------------------------------------------------------------------
# Public helpers
# ---------------------------------------------------------------------------

def sanitize_for_filename(name: str) -> str:
    """Return a lower-case, ASCII-safe slug suitable for *file* names."""
    return slugify(name)   # hyphens are fine on disk


def sanitize_for_arcgis_name(name: str) -> str:
    """Return an FGDB-safe identifier (letters, digits, underscores, ≤31 chars)."""
    txt = slugify(name).replace("-", "_")       # 1) drop hyphens
    txt = _ILLEGAL_ARCGIS.sub("_", txt)         # 2) strip anything else
    txt = re.sub(r"__+", "_", txt).strip("_")   # 3) collapse repeats
    if txt and txt[0].isdigit():
        txt = f"_{txt}"                         # 4) SDE can’t start with digit
    return (txt or "unnamed")[:_ARCGIS_MAX_LEN]

def generate_fc_name(authority: str, source: str) -> str:
    """
    Combine authority + source → FGDB-safe name, ≤31 chars.
    """
    base = f"{authority}_{sanitize_for_arcgis_name(source)}"
    return base[:_ARCGIS_MAX_LEN].rstrip("_")


def sanitize_sde_name(name: str) -> str:
    """🧹 Sanitize feature class name for SDE compatibility.
    
    SDE naming rules:
    - Must start with letter or underscore
    - Can contain letters, numbers, underscores
    - No spaces, hyphens, or special characters
    - Max 128 characters (plenty of room)
    """
    original_name = name
    
    # Replace problematic characters
    # Convert common problematic chars to underscores
    name = re.sub(r'[-\s\.]+', '_', name)  # hyphens, spaces, dots → underscore
    name = re.sub(r'[åäö]', lambda m: {'å': 'a', 'ä': 'a', 'ö': 'o'}[m.group()], name)  # Swedish chars
    name = re.sub(r'[^\w]', '_', name)  # Any remaining non-word chars → underscore
    name = re.sub(r'_{2,}', '_', name)  # Multiple underscores → single underscore
    name = name.strip('_')  # Remove leading/trailing underscores
    
    # Ensure it starts with letter or underscore (not number)
    if name and name[0].isdigit():
        name = f"fc_{name}"
    
    # Ensure not empty
    if not name:
        name = "unnamed_fc"
        
    return name
<|MERGE_RESOLUTION|>--- conflicted
+++ resolved
@@ -9,11 +9,8 @@
 from .sanitize import slugify  # central helper keeps hyphens for readability
 
 _ILLEGAL_ARCGIS: Final = re.compile(r"[^A-Za-z0-9_]")   # stricter pattern
-<<<<<<< HEAD
 _ARCGIS_MAX_LEN: Final = 128                             # FGDB feature class limit
-=======
-_ARCGIS_MAX_LEN: Final = 160                             # FGDB feature class limit
->>>>>>> a0e2f152
+
 
 # ---------------------------------------------------------------------------
 # Public helpers
